--- conflicted
+++ resolved
@@ -547,62 +547,56 @@
         results_categories[n + 1] = class_results
 
         frame = inspection_df.loc[idx]
-<<<<<<< HEAD
         print("Number of rows (jobs) is:", frame.shape[0])
 
 
-def columns_to_analyze(df: pd.DataFrame, low=0, high=len(df_original), 
-                        display_clusters = False, cluster_by_hue = False)-> pd.DataFrame:
+def columns_to_analyze(df: pd.DataFrame, low=0, high=len(df_original),
+                       display_clusters=False, cluster_by_hue=False) -> pd.DataFrame:
     """Print all columns within dataframe and count of unique column values if any fall within
     limit specified. If limit is not specified, the lower limit is 0 and the upper limit is
-    size of data set so that the default function prints all columns and corresponding count of 
-    unique values within each column. In addition to printing, function returns dataframe 
+    size of data set so that the default function prints all columns and corresponding count of
+    unique values within each column. In addition to printing, function returns dataframe
     with results that fall within the limits.
-    
+
     :param df: data frame to analyze as returned by `process_inspection_results'
     :param low: the lower limit (0 if not specified) of distinct value counts
     :param high: the upper limit (size of data set if not specified) of distinct value counts
     """
-    
+
     lst_columns_to_analyze = []
-    
-    #Groups every column by unique values
+
+    # Groups every column by unique values
     printmd("#### Columns to analyze, Unique Value Count")
     for i in df:
         try:
             value_count = len(df.groupby(i).count())
-            
             if ((value_count >= low) and (value_count <= high)):
                 print(i, value_count)
                 lst_columns_to_analyze.append(i)
         except TypeError:
-            #Groups every column by unique values if values are in list or dict formats
+            # Groups every column by unique values if values are in list or dict formats
             try:
                 value_count = len(pd.Series(df[i].values).apply(tuple).unique())
                 if ((value_count >= low) and (value_count <= high)):
                     print(i, value_count)
                     lst_columns_to_analyze.append(i)
             except TypeError:
-                l = (list(df[i].values))
-                value_count = len([i for n, i in enumerate(l) if i not in l[n + 1:]])
+                lst_new = (list(df[i].values))
+                value_count = len([i for n, i in enumerate(lst_new) if i not in lst_new[n + 1:]])
                 if ((value_count >= low) and (value_count <= high)):
                     print(i, value_count)
                     lst_columns_to_analyze.append(i)
                 pass
-            
-    #Filters data frame to columns with distinct value counts within the limit 
-    df_analyze = df[lst_columns_to_analyze] 
-    
-    
-    if display_clusters is True: 
+
+    # Filters data frame to columns with distinct value counts within the limit
+    df_analyze = df[lst_columns_to_analyze]
+    if display_clusters is True:
         printmd("#### Inspection result count organized by parameter + parameter values")
         try:
             for i in display_jobs_by_subcategories(df_analyze):
                 display(i)
         except TypeError:
             pass
-    
-
     if cluster_by_hue is True:
         if ((low > 0) and (high < 100)):
             printmd("#### Distribution of parameters to analyze organized by hues")
@@ -614,34 +608,34 @@
 
 def display_jobs_by_subcategories(df: pd.DataFrame):
     """Create dataframe with job counts for each subcategory for every column in the data frame.
-    
-    :param df: dataframe with columns of unique value counts greater than 1 as returned by 
+
+    :param df: dataframe with columns of unique value counts greater than 1 as returned by
     columns_to_analyze function with all constants filtered out.
     """
     try:
         lst = []
-        #Introduce index column for job counts
+        # Introduce index column for job counts
         df = df.reset_index()
         for i in df.columns:
             created_values = inspection.query_inspection_dataframe(df, groupby=i)
             if not i == 'index':
-                df_inspection_id= created_values.groupby([i]).count()
+                df_inspection_id = created_values.groupby([i]).count()
                 df_inspection_id = df_inspection_id.filter(['index', i])
                 lst.append(df_inspection_id)
         return lst
     except ValueError:
-        #Error given if column values in dataframe are constant
+        # Error given if column values in dataframe are constant
         print("Some or all columns passed in are not distinct in values")
-        
-        
+
+
 def duration_plots(df: pd.DataFrame):
-    """Creates primary scatter plot visuals of job duration, build duration, elapsed time as well as 
+    """Creates primary scatter plot visuals of job duration, build duration, elapsed time as well as
     lag plots of job duration and lead time.
-    
-    :param df: data frame with duration information as returned by process_inspection_results with all 
+
+    :param df: data frame with duration information as returned by process_inspection_results with all
     duration columns converted into seconds.
     """
-    fig = plt.figure(figsize=(10,20))
+    fig = plt.figure(figsize=(10, 20))
     ax1 = fig.add_subplot(321)
     ax2 = fig.add_subplot(322)
     ax3 = fig.add_subplot(323)
@@ -650,62 +644,62 @@
     ax6 = fig.add_subplot(326)
 
     df = df.reset_index()
-    
-    #Create value lead_time as: created to status__job__started_at 
+
+    # Create value lead_time as: created to status__job__started_at
     df["lead_time"] = df["status__job__started_at"].subtract(df["created"]).dt.total_seconds()
     df = df.sort_values(by=["created"])
 
-    #Plot job__duration from inspection results
-    s_plot = df.plot.scatter(x='status__job__duration', y = 'index', c='DarkBlue', 
-                             title = 'Job Duration', ax = ax1)
+    # Plot job__duration from inspection results
+    s_plot = df.plot.scatter(x='status__job__duration', y='index', c='DarkBlue',
+                             title='Job Duration', ax=ax1)
     s_plot.set_xlabel("status__job__duration [ms]")
-    
-    #Plot build__duration from inspection results
-    s_plot = df.plot.scatter(x='status__build__duration',y = 'index', c='DarkBlue', 
-                             title = 'Build Duration', ax = ax2)
+
+    # Plot build__duration from inspection results
+    s_plot = df.plot.scatter(x='status__build__duration', y='index', c='DarkBlue',
+                             title='Build Duration', ax=ax2)
     s_plot.set_xlabel("status__job__duration [ms]")
-    
-    #Plot elapsed time from inspection results
-    df["job_log__stdout__@result__elapsed"] = df["job_log__stdout__@result__elapsed"]/1000
-    s_plot = df.plot.scatter(x='job_log__stdout__@result__elapsed',y = 'index', c='DarkBlue', 
-                             title = 'Elapsed Duration', ax = ax3)
+
+    # Plot elapsed time from inspection results
+    df["job_log__stdout__@result__elapsed"]=df["job_log__stdout__@result__elapsed"]/1000
+    s_plot = df.plot.scatter(x='job_log__stdout__@result__elapsed', y='index', c='DarkBlue',
+                             title='Elapsed Duration', ax=ax3)
     s_plot.set_xlabel("elapsed [ms]")
-                                                                                                                                                                                                                                                                                                                                                                                                                                                                             
-    #Plot lag plot of job duration sorted by the start of job
+
+    # Plot lag plot of job duration sorted by the start of job
     df = df.sort_values(by=["status__job__started_at"])
-    lag_plot(df["status__job__duration"], ax = ax4)
+    lag_plot(df["status__job__duration"], ax=ax4)
     ax4.set_title("Job Duration Autocorrelation (Sort by job_started)")
-    
-    #Plot lag plot of lead time sorted by job created
+
+    # Plot lag plot of lead time sorted by job created
     df = df.sort_values(by=["created"])
-    lag_plot(df["lead_time"], ax = ax5)
+    lag_plot(df["lead_time"], ax=ax5)
     ax5.set_title("lead_duration Autocorrelation (Sort by created)")
 
-    #Plot lag plot of lead time sorted by job started
+    # Plot lag plot of lead time sorted by job started
     df = df.sort_values(by=["status__job__started_at"])
-    lag_plot(df["lead_time"], ax = ax6)
+    lag_plot(df["lead_time"], ax=ax6)
     ax6.set_title("lead_duration Autocorrelation (Sort by job_started)")
 
-    
+
 def plot_subcategories_by_hues(df_cat: pd.DataFrame, df: pd.DataFrame, column):
     """Create scatter plots with parameter categories separated by hues.
-    
+
     :param df_cat: filtered dataframe with columns to analyze as returned by columns_to_analyze.
-    :param df: data frame with duration information as returned by process_inspection_results with all 
+    :param df: data frame with duration information as returned by process_inspection_results with all
     duration columns converted into seconds.
     :param colum: job duration/build duration columns from 'df'
     """
     df = df.reset_index()
     for i in df_cat:
         g = sns.FacetGrid(df, hue=i, margin_titles=True, height=5, aspect=1)
-        g.map(sns.regplot, column, "index", fit_reg=False, x_jitter=.1,  scatter_kws=dict(alpha=0.5))      
+        g.map(sns.regplot, column, "index", fit_reg=False, x_jitter=.1,  scatter_kws=dict(alpha=0.5))
         g.add_legend()
-       
-    
+
+
 def concatenated_df(lst_of_df, column):
     """Reorganizes dataframe to show the distribution of jobs in a category across different
     sets/subsets of data.
-    
+
     :param lst_of_df: inspection result dataframes which can be different datasets or subset of datasets
     :param column: category for grouping to see the distribution of results
     """
@@ -717,21 +711,21 @@
         df_col_one = pd.DataFrame(col_one)
         df_col_one = df_col_one.rename(index=str, columns={"index": "Total jobs:"+"{}".format(len(i))})
         lst_processed.append(df_col_one)
-    
-    df_final = pd.concat([i for i in lst_processed], axis = 1)
+
+    df_final = pd.concat([i for i in lst_processed], axis=1)
     return df_final
 
 
-def summary_trace_plot(df: pd.DataFrame, df_categories: pd.DataFrame, lst = []):
+def summary_trace_plot(df: pd.DataFrame, df_categories: pd.DataFrame, lst=[]):
     """Create trace plot scaled by percentage of compositions of each parameter analyzed.
-    
-    :param df: data frame with duration information as returned by process_inspection_results with all 
+
+    :param df: data frame with duration information as returned by process_inspection_results with all
     duration columns converted into seconds.
     :param df_categories: filtered dataframe with columns to analyze as returned by columns_to_analyze.
-    :param lst: list of set or subset dataframes of data with the last value in the list being 
+    :param lst: list of set or subset dataframes of data with the last value in the list being
     the entire data set.
     """
-    fig = plt.figure(figsize=(15,len(df_categories.columns)*4))
+    fig = plt.figure(figsize=(15, len(df_categories.columns)*4))
     lst_df = []
     for i in df_categories.columns:
         lst_df.append((concatenated_df(lst, i)))
@@ -739,42 +733,44 @@
     count = 0
     for i in range(len(df_categories.columns)):
         ax = fig.add_subplot(len(df_categories.columns), 1, i+1)
-        lst_df[count].apply(lambda x: x/x.sum()).transpose().plot(kind='bar', stacked=True, ax=ax, sharex = ax)
-        ax.legend(title=lst_to_analyze[count], loc=9, bbox_to_anchor=(1.3,0.7), fontsize='small', fancybox=True)
-        count+=1
-        
-        
+        lst_df[count].apply(lambda x: x/x.sum()).transpose().plot(kind='bar', stacked=True, ax=ax, sharex=ax)
+        ax.legend(title=lst_to_analyze[count], loc=9, bbox_to_anchor=(1.3, 0.7), fontsize='small', fancybox=True)
+        count += 1
+
+
 def summary_bar_plot(df: pd.DataFrame, df_categories: pd.DataFrame, lst_of_clusters):
-    """Create trace stacked plot scaled by total jobs of each parameter within clusters if any as compared 
+    """Create trace stacked plot scaled by total jobs of each parameter within clusters if any as compared
     to a separate trace of all jobs
-    
-    :param df: data frame with duration information as returned by process_inspection_results with all 
+
+    :param df: data frame with duration information as returned by process_inspection_results with all
     duration columns converted into seconds.
     :param df_categories:  filtered dataframe with columns to analyze as returned by columns_to_analyze.
-    :param lst_of_clusters: list of set or subset dataframes of data with the last value in the list being 
+    :param lst_of_clusters: list of set or subset dataframes of data with the last value in the list being
     the entire data set.
     """
-    fig = plt.figure(figsize=(15,len(df_categories.columns)*7))
-    lst_df = [] #list of dataframes, dataframe for each cluster
-        
+    fig = plt.figure(figsize=(15, len(df_categories.columns)*7))
+    lst_df = []  # list of dataframes, dataframe for each cluster
+
     for i in df_categories.columns:
         lst_df.append((concatenated_df(lst_of_clusters, i)))
-    
+
     lst_to_analyze = df_categories.columns
     count = 0
 
     for i in (lst_df):
         ax = fig.add_subplot(len(df_categories.columns), 1, count+1)
         ax.set_title(lst_to_analyze[count])
-        colors = ["#addd8e","#fdd0a2", "#a6bddb","#7fcdbb"]
-        
-        if (len(lst_of_clusters)>1):
+        colors = ["#addd8e", "#fdd0a2", "#a6bddb", "#7fcdbb"]
+
+        if (len(lst_of_clusters) > 1):
             lst_cluster = []
             for j in range(len(lst_of_clusters)-1):
                 lst_cluster.append('Total jobs:{}'.format(len(lst_of_clusters[j])))
-            g = lst_df[count].loc[:,lst_cluster].plot(align = 'edge', kind = "barh", stacked=True, color=colors, width = .6, ax = ax)
-
-        g = lst_df[count].loc[:,['Total jobs:{}'.format(len(lst_of_clusters[-1]))]].plot(align = 'edge', kind = "barh", stacked=False, color="#7fcdbb", width = .3, ax = ax)
+            g = lst_df[count].loc[:, lst_cluster].plot(align='edge', kind="barh", stacked=True, color=colors, width=.6, ax=ax)
+
+        g = lst_df[count].loc[:, ['Total jobs:{}'.format(len(lst_of_clusters[-1]))]].plot(align='edge', kind="barh",
+                                                                                          stacked=False, color="#7fcdbb",
+                                                                                          width=.3, ax=ax)
         g.legend(loc=9, bbox_to_anchor=(1.3,0.7), fontsize='small', fancybox=True)
         x_offset = 1
         y_offset = -.2
@@ -783,17 +779,18 @@
             val = "{0:g}".format(b.x1 - b.x0)
             if (val != '0'):
                 g.annotate(val, ((b.x1) + x_offset, b.y1 + y_offset))
-        count +=1
-
-        
-def plot_distribution_of_jobs_combined_categories(df: pd.DataFrame, df_duration: pd.DataFrame, df_analyze: pd.DataFrame):
-    """Create trace stacked plot scaled by total jobs of each parameter within clusters if any as compared 
+        count += 1
+
+
+def plot_distribution_of_jobs_combined_categories(df: pd.DataFrame, df_duration: pd.DataFrame,
+                                                  df_analyze: pd.DataFrame):
+    """Create trace stacked plot scaled by total jobs of each parameter within clusters if any as compared
     to a separate trace of all jobs
-    
-    :param df: data frame with duration information as returned by process_inspection_results with all 
+
+    :param df: data frame with duration information as returned by process_inspection_results with all
     duration columns converted into seconds.
     :param df_categories:  filtered dataframe with columns to analyze as returned by columns_to_analyze.
-    :param lst_of_clusters: list of set or subset dataframes of data with the last value in the list being 
+    :param lst_of_clusters: list of set or subset dataframes of data with the last value in the list being
     the entire data set.
     """
     list_df_combinations = []
@@ -812,17 +809,17 @@
         g = sns.distplot(list_df_combinations[i]["status__job__duration"], kde=True)
         g.set_title(str(df.loc[i]), fontsize = 6)
 
-        
-#Function takes in a column and prints out the feature class
+
+# Function takes in a column and prints out the feature class
 def map_column_to_feature_class(column_name):
     """Helper function that maps a column in the original dataframe to a feature class as mentioned in the testing
     document.
-    
-    :param df: data frame with duration information as returned by process_inspection_results with all 
+
+    :param df: data frame with duration information as returned by process_inspection_results with all
     duration columns converted into seconds and no columns dropped (drop=False)
     """
-    
-    #The keys are keywords to help associate each column with the corresponding feature class.
+
+    # The keys are keywords to help associate each column with the corresponding feature class.
     software_keys = ["specification__files", "specification__packages", "specification__python__requirements"]
     script_keys = ["job_log__script", "job_log__stderr", "job_log__stdout", "specification__script"]
     hardware_keys = ["hwinfo__cpu", "platform__architecture", "platform__machine", "platform__platform",
@@ -850,35 +847,35 @@
     else:
         return ("Inspection Result Info")
 
-    
+
 def process_empty_or_mutable_parameters(df: pd.DataFrame):
     """Prints all columns with values of type dictionary/list (these values will not work with further processing
-    using the groupby function). Prints the unique value count of all columns that are unhashable (all such 
+    using the groupby function). Prints the unique value count of all columns that are unhashable (all such
     columns are constant). Drops these columns and returns a new dataframe.
-    
-    :param df: data frame with duration information as returned by process_inspection_results with all 
+
+    :param df: data frame with duration information as returned by process_inspection_results with all
     duration columns converted into seconds and no columns dropped (drop=False).
     """
-    
-    #This is a list to populate with columns with no data or columns with unhashable data.
-    list_of_unhashable_none_values = [] 
+
+    # This is a list to populate with columns with no data or columns with unhashable data.
+    list_of_unhashable_none_values = []
     for i in df:
         try:
             value_count = len(df.groupby(i).count())
-            
-            #Columns with no data
+
+            # Columns with no data
             if (value_count == 0):
                 print(i, value_count)
                 list_of_unhashable_none_values.append(i)
         except TypeError:
-            #Groups every column by unique values if values are in list or dict formats
+            # Groups every column by unique values if values are in list or dict formats
             try:
-                #If values are type list checks uniqueness
+                # If values are type list checks uniqueness
                 value_count = len(pd.Series(df[i].values).apply(tuple).unique())
                 list_of_unhashable_none_values.append(i)
                 print(i, value_count)
             except TypeError:
-                #If values are type dict checks uniqueness
+                # If values are type dict checks uniqueness
                 l = (list(df[i].values))
                 value_count = len([i for n, i in enumerate(l) if i not in l[n + 1:]])
                 list_of_unhashable_none_values.append(i)
@@ -886,89 +883,86 @@
     return df.drop(list_of_unhashable_none_values, axis = 1)
 
 
-#Function takes in dataframe
+# Function takes in dataframe
 def unique_value_count_by_feature_class(df: pd.DataFrame):
-    """Prints unique count values per feature/class. Prints results per feature/class that are subdivided in 
+    """Prints unique count values per feature/class. Prints results per feature/class that are subdivided in
     subclasses that map to it.
-    
+
     :param df: processed dataframe as returned by the process_empty_or_mutable_parameters.
     """
     dict_to_feature_class = {}
     list_of_features = []
-    
-    #Iterate through dataframe and create a dictionary of dataframe column: feature class key value pairs.
+
+    # Iterate through dataframe and create a dictionary of dataframe column: feature class key value pairs.
     for i in df:
         dict_to_feature_class[i] = map_column_to_feature_class(i)
         list_of_features.append(map_column_to_feature_class(i))
-    
-    #Get list of distinct feature class labels (this is generalized to accomodate changes made to the label)
+
+    # Get list of distinct feature class labels (this is generalized to accomodate changes made to the label)
     list_of_features = set(list_of_features)
-    
-    #Iterate through every feature class
+
+    # Iterate through every feature class
     for j in list_of_features:
-        #count = 0
-        #Get a list of parameters that fall within the class
+        # Get a list of parameters that fall within the class
         list_of_parameters_per_feature = []
         for k in dict_to_feature_class:
             if (j == dict_to_feature_class[k]):
                 list_of_parameters_per_feature.append(k)
-                #count+=1
-        
-        #Groupby to get unique value count for feature class
+
+        # Groupby to get unique value count for feature class
         try:
             group = df.groupby(list_of_parameters_per_feature).size()
             printmd("#### {} {}".format(j, len(group)))
-                    
-            #Groupby to get unique value count for each dataframe column
+
+            # Groupby to get unique value count for each dataframe column
             for l in list_of_parameters_per_feature:
                 print(l, len(df.groupby(l).size()))
-                
+
         except (TypeError, ValueError) as e:
             print("Parameter does not have any values. Filter these out first")
 
-            
+
 def dataframe_statistics(df: pd.DataFrame, plot_title):
     """Given a dataframe this function outputs a data frame with relevant statistics on job duration, build duration
     and time elapsed.
-    
+
     :param df: data frame to analyze as returned by `process_inspection_results' with duration values in ms
     :param plot_title: title of fit plot
 
     """
-    #Measure of skew and kurtosis for job and build duration    printmd("## Duration Statistics")
+    # Measure of skew and kurtosis for job and build duration    printmd("## Duration Statistics")
     printmd("#### Skew and kurtosis statistics")
     print("Job Duration Skew:", df["status__job__duration"].skew(axis = 0, skipna = True))
     print("Build Duration Skew:", df["status__build__duration"].skew(axis = 0, skipna = True))
     print("Job Duration Kurtosis", (df["status__job__duration"].kurt(axis = 0, skipna = True)))
     print("Build Duration Kurtosis", (df["status__build__duration"].kurt(axis = 0, skipna = True)))
-    
-    #Statistics for job duration, build duration, and elapsed time 
+
+    # Statistics for job duration, build duration, and elapsed time
     printmd("#### Duration statistics")
     df_stats = pd.DataFrame((df["status__job__duration"].describe()))
     df_stats["status__build__duration"] = df["status__build__duration"].describe()
     df_stats["job_log__stdout__@result__elapsed"] = (df["job_log__stdout__@result__elapsed"]/1000).describe()
     display(df_stats)
-    
-    #Plotting of job duration and build duration with fit
+
+    # Plotting of job duration and build duration with fit
     g= sns.distplot(df["status__job__duration"], kde=True);
     g.set_title("Job Duration: {}".format(plot_title))
     printmd("#### Job and build distribution plots, scatter plots, autocorrelation plots")
     plt.figure()
     g2 = sns.distplot(df["status__build__duration"], kde=True);
     g2.set_title("Build Duration: {}".format(plot_title))
-    
+
     plt.figure()
-    
+
     duration_plots(df_duration)
 
-    
+
 def printmd(string):
     """Alternate print function implementing markdown formatting
-    
+
     :param string: string to print.
     """
     display(Markdown(string))
-=======
         logger.debug(f"Number of rows (jobs) is: {frame.shape[0]}")
 
     return results_categories
@@ -1234,4 +1228,3 @@
     px = data[columns].plot(title=title_plot)
     x_label = px.set_xlabel(x_label)
     y_label = px.set_ylabel(y_label)
->>>>>>> ba8c2647
