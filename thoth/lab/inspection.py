# thoth-lab
# Copyright(C) 2018, 2019, 2020 Marek Cermak, Francesco Murdaca
#
# This program is free software: you can redistribute it and / or modify
# it under the terms of the GNU General Public License as published by
# the Free Software Foundation, either version 3 of the License, or
# (at your option) any later version.
#
# This program is distributed in the hope that it will be useful,
# but WITHOUT ANY WARRANTY without even the implied warranty of
# MERCHANTABILITY or FITNESS FOR A PARTICULAR PURPOSE. See the
# GNU General Public License for more details.
#
# You should have received a copy of the GNU General Public License
# along with this program. If not, see <http://www.gnu.org/licenses/>.

"""Inspection results processing and analysis."""

import functools
import logging
import re
import os

import numpy as np
import pandas as pd

import textwrap
import typing

import cufflinks as cf
import plotly
import plotly.offline as py

from pandas_profiling import ProfileReport as profile
from pandas.io.json import json_normalize

from prettyprinter import pformat

from typing import Any, Dict, List, Tuple, Union
from typing import Callable, Iterable

from pathlib import Path

from plotly import graph_objs as go
from plotly import figure_factory as ff
from plotly import tools

import matplotlib
import matplotlib.pyplot as plt

import seaborn as sns

from thoth.storages import InspectionResultsStore
from thoth.lab.utils import group_index

logger = logging.getLogger("thoth.lab.inspection")

# cufflinks should be in offline mode
cf.go_offline()

sns.set(style="whitegrid")

_INSPECTION_MAPPING_PARAMETERS = {
    "job_duration": "job_duration",
    "build_duration": "build_duration",
    "elapsed": "job_log__stdout__@result__elapsed",
    "rate": "job_log__stdout__@result__rate",
    "utime": "job_log__usage__ru_utime",
    "stime": "job_log__usage__ru_stime",
    "nvcsw": "job_log__usage__ru_nvcsw",
    "nivcsw": "job_log__usage__ru_nivcsw",
}


def extract_structure_json(input_json: dict, upper_key: str, depth: int, json_structure):
    """Convert a json file structure into a list with rows showing tree depths, keys and values.

    :param input_json: inspection result json taken from Ceph
    :param upper_key: key starting point to recursively traverse all tree
    :param depth: depth in the tree
    :param json_structure: recurrent list to store results while traversing the tree
    """
    depth += 1
    for key in input_json.keys():
        if type(input_json[key]) is dict:
            json_structure.append([depth, upper_key, key, [k for k in input_json[key].keys()]])

            extract_structure_json(input_json[key], f"{upper_key}__{key}", depth, json_structure)
        else:
            json_structure.append([depth, upper_key, key, input_json[key]])

    return json_structure


def extract_keys_from_dataframe(df: pd.DataFrame, key: str):
    """Filter the specific dataframe created for a certain key, combination of keys or for a tree depth."""
    if type(key) is str:
        available_keys = set(df["Current_key"].values)
        available_combined_keys = set(df["Upper_keys"].values)

        if key in available_keys:
            ndf = df[df["Current_key"].str.contains(f"^{key}$", regex=True)]

        elif key in available_combined_keys:
            ndf = df[df["Upper_keys"].str.contains(f"{key}$", regex=True)]
        else:
            log.warning("The key is not in the json")
            ndf = "".join(
                [
                    f"The available keys are (WARNING: Some of the keys have no leafs):{available_keys} ",
                    f"The available combined keys are: {available_combined_keys}",
                ]
            )
    elif type(key) is int:
        max_depth = df["Tree_depth"].max()
        if key <= max_depth:
            ndf = df[df["Tree_depth"] == key]
        else:
            ndf = f"The maximum tree depth available is: {max_depth}"
    return ndf


def filter_inspection_ids(inspection_identifiers: List[str]) -> dict:
    """Filter inspection ids list according to the inspection identifier selected.

    :param inspection_identifiers: list of identifier/s to filter inspection ids
    """
    inspection_store = InspectionResultsStore()
    inspection_store.connect()
    filtered_inspection_ids = inspection_store.filter_document_ids(inspection_identifiers=inspection_identifiers)

    inspections_selected = sum([len(batch_n) for batch_n in filtered_inspection_ids.values()])
    inspection_batches = [(batch_name, len(batch_count)) for batch_name, batch_count in filtered_inspection_ids.items()]
    logger.info(f"There are {inspections_selected} inspection runs selected: {inspection_batches} respectively")

    return filtered_inspection_ids


def process_inspection_results(
    inspection_results: List[dict],
    exclude: Union[list, set] = None,
    apply: List[Tuple] = None,
    drop: bool = True,
    verbose: bool = False,
) -> pd.DataFrame:
    """Process inspection result into pd.DataFrame."""
    if not inspection_results:
        return ValueError("Empty iterable provided.")

    datetime_spec = ("created|started_at|finished_at", pd.to_datetime)
    if apply is None:
        apply = [datetime_spec]
    else:
        apply = [*apply, datetime_spec]

    exclude = exclude or []
    apply = apply or ()

    df = json_normalize(inspection_results, sep="__")  # each row resembles InspectionResult

    if len(df) <= 1:
        return df

    for regex, func in apply:
        for col in df.filter(regex=regex).columns:
            df[col] = df[col].apply(func)

    keys = [k for k in inspection_results[0] if k not in exclude]
    for k in keys:
        if k in exclude:
            continue
        d = df.filter(regex=k)
        p = profile(d)

        rejected = (
            p.description_set["variables"]
            .query("distinct_count <= 1 & type != 'UNSUPPORTED'")
            .filter(regex="^((?!version).)*$", axis=0)
        )  # explicitly include versions

        if verbose:
            print("Rejected columns: ", rejected.index)

        if drop:
            df.drop(rejected.index, axis=1, inplace=True)

    df = df.eval(
        "status__job__duration   = status__job__finished_at   - status__job__started_at", engine="python"
    ).eval("status__build__duration = status__build__finished_at - status__build__started_at", engine="python")

    return df


def aggregate_inspection_results_per_identifier(
    inspection_ids: List[str], identifier_inspection: List[str], limit_results: bool = False, max_ids: int = 5
) -> dict:
    """Aggregate inspection results per identifier from inspection documents stored in Ceph.

    :param inspection_ids: list of inspection ids
    :param inspection_identifier: list of identifier/s to filter inspection ids
    :param limit_results: reduce the number of inspection ids used per batch to `max_ids` to test analysis
    :param max_ids: maximum number of inspection ids considered
    """
    inspection_store = InspectionResultsStore()
    inspection_store.connect()

    inspection_results_dict = {}
    tot = sum([len(r) for r in inspection_ids.values()])
    current_identifier_batch_length = 0

    if limit_results:
        logger.info(f"Limiting results to {max_ids} per batch to test functions!!")

    for identifier in identifier_inspection:
        inspection_results_dict[identifier] = []
        logger.info("Analyzing inspection identifer batch: %r", identifier)

        for n, ids in enumerate(inspection_ids[identifier]):
            document = inspection_store.retrieve_document(ids)
            # pop build logs to save some memory (not necessary for now)
            document["build_log"] = None
            logger.info(f"Analysis n.{n + 1 + current_identifier_batch_length}/{tot}")

            inspection_results_dict[identifier].append(document)

            if limit_results:
                if n + 1 == max_ids:
                    break

        current_identifier_batch_length += len(inspection_ids[identifier])

    return inspection_results_dict


def create_duration_dataframe(inspection_df: pd.DataFrame) -> pd.DataFrame:
    """Compute statistics and duration DataFrame."""
    if len(inspection_df) <= 0:
        raise ValueError("Empty DataFrame provided")

    try:
        inspection_df.drop("build_log", axis=1, inplace=True)
    except KeyError:
        pass

    data = (
        inspection_df.filter(like="duration")
        .rename(columns=lambda s: s.replace("status__", "").replace("__", "_"))
        .apply(lambda ts: pd.to_timedelta(ts).dt.total_seconds())
    )

    def compute_duration_stats(group):
        return (
            group.eval("job_duration_mean      = job_duration.mean()", engine="python")
            .eval("job_duration_upper_bound    = job_duration + job_duration.std()", engine="python")
            .eval("job_duration_lower_bound    = job_duration - job_duration.std()", engine="python")
            .eval("build_duration_mean         = build_duration.mean()", engine="python")
            .eval("build_duration_upper_bound  = build_duration + build_duration.std()", engine="python")
            .eval("build_duration_lower_bound  = build_duration - build_duration.std()", engine="python")
        )

    if isinstance(inspection_df.index, pd.MultiIndex):
        n_levels = len(inspection_df.index.levels)

        # compute duration stats for each group separately
        data = data.groupby(level=list(range(n_levels - 1)), sort=False).apply(compute_duration_stats)
    else:
        data = compute_duration_stats(data)

    return data.round(4)


def create_duration_box(data: pd.DataFrame, columns: Union[str, List[str]] = None, **kwargs):
    """Create duration Box plot."""
    columns = columns if columns is not None else data.filter(regex="duration$").columns

    figure = data[columns].iplot(
        kind="box", title=kwargs.pop("title", "InspectionRun duration"), yTitle="duration [s]", asFigure=True
    )

    return figure


def create_duration_scatter(data: pd.DataFrame, columns: Union[str, List[str]] = None, **kwargs):
    """Create duration Scatter plot."""
    columns = columns if columns is not None else data.filter(regex="duration$").columns

    figure = data[columns].iplot(
        kind="scatter",
        title=kwargs.pop("title", "InspectionRun duration"),
        yTitle="duration [s]",
        xTitle="inspection ID",
        asFigure=True,
    )

    return figure


def create_duration_scatter_with_bounds(
    data: pd.DataFrame, col: str, index: Union[list, pd.Index, pd.RangeIndex] = None, **kwargs
):
    """Create duration Scatter plot with upper and lower bounds."""
    df_duration = (
        data[[col]]
        .eval(f"upper_bound = {col} + {col}.std()", engine="python")
        .eval(f"lower_bound = {col} - {col}.std()", engine="python")
    )

    index = index if index is not None else df_duration.index

    if isinstance(index, pd.MultiIndex):
        index = index.levels[-1] if len(index.levels[-1]) == len(data) else np.arange(len(data))

    upper_bound = go.Scatter(
        name="Upper Bound",
        x=index,
        y=df_duration.upper_bound,
        mode="lines",
        marker=dict(color="lightgray"),
        line=dict(width=0),
        fillcolor="rgba(68, 68, 68, 0.3)",
        fill="tonexty",
    )

    trace = go.Scatter(
        name="Duration",
        x=index,
        y=df_duration[col],
        mode="lines",
        line=dict(color="rgb(31, 119, 180)"),
        fillcolor="rgba(68, 68, 68, 0.3)",
        fill="tonexty",
    )

    lower_bound = go.Scatter(
        name="Lower Bound",
        x=index,
        y=df_duration.lower_bound,
        marker=dict(color="lightgray"),
        line=dict(width=0),
        mode="lines",
    )

    data = [lower_bound, trace, upper_bound]
    m = df_duration[col].mean()

    layout = go.Layout(
        yaxis=dict(title="duration [s]"),
        xaxis=dict(title="inspection ID"),
        shapes=[
            {"type": "line", "x0": 0, "x1": len(index), "y0": m, "y1": m, "line": {"color": "red", "dash": "longdash"}}
        ],
        title=kwargs.pop("title", "InspectionRun duration"),
        showlegend=False,
    )

    fig = go.Figure(data=data, layout=layout)

    return fig


def create_duration_histogram(data: pd.DataFrame, columns: Union[str, List[str]] = None, bins: int = None, **kwargs):
    """Create duration Histogram plot."""
    columns = columns if columns is not None else data.filter(regex="duration$").columns

    if not bins:
        bins = np.max([np.lib.histograms._hist_bin_auto(data[col].values, None) for col in columns])

    figure = data[columns].iplot(
        title=kwargs.pop("title", "InspectionRun distribution"),
        yTitle="count",
        xTitle="durations [s]",
        kind="hist",
        bins=int(np.ceil(bins)),
        asFigure=True,
    )

    return figure


def query_inspection_dataframe(inspection_df: pd.DataFrame, *args, **kwargs) -> pd.DataFrame:
    """Wrapper around _.query method which always include `duration` columns in filter expression."""
    like = kwargs.pop("like", None)
    regex = kwargs.pop("regex", None)

    if like is not None:
        df = inspection_df._.query(*args, like=like, regex=regex, **kwargs)

        if not any(df.columns.str.contains("duration")):
            # duration columns must be present
            df = df.join(inspection_df.filter(like="duration"))

        return df

    elif regex is not None:
        regex += "|(.*duration)"

    return inspection_df._.query(*args, like=like, regex=regex, **kwargs)


def make_subplots(data: pd.DataFrame, columns: List[str] = None, *, kind: str = "box", **kwargs):
    """Make subplots and arrange them in an optimized grid layout."""
    if kind not in ("box", "histogram", "scatter", "scatter_with_bounds"):
        raise ValueError(f"Can NOT handle plot of kind: {kind}.")

    index = data.index.droplevel(-1).unique()

    if len(index.names) > 2:
        logger.warning(f"Can only handle hierarchical index of depth <= 2, got {len(index.names)}. Grouping index.")

        return make_subplots(group_index(data, range(index.nlevels - 1)), columns, kind=kind, **kwargs)

    grid = ff.create_facet_grid(
        data.reset_index(),
        facet_row=index.names[1] if index.nlevels > 1 else None,
        facet_col=index.names[0],
        trace_type="box",  # box does not need data specification
        ggplot2=True,
    )

    shape = np.shape(grid._grid_ref)[:-1]

    sub_plots = tools.make_subplots(
        rows=shape[0],
        cols=shape[1],
        shared_yaxes=kwargs.pop("shared_yaxes", True),
        shared_xaxes=kwargs.pop("shared_xaxes", False),
        print_grid=kwargs.pop("print_grid", False),
    )

    if isinstance(index, pd.MultiIndex):
        index_grid = zip(*index.labels)
    else:
        index_grid = iter(
            np.transpose([np.tile(np.arange(shape[1]), shape[0]), np.repeat(np.arange(shape[0]), shape[1])])
        )

    for idx, grp in data.groupby(level=np.arange(index.nlevels).tolist()):
        if not isinstance(columns, str) and kind == "scatter_with_bounds":
            if columns is None:
                raise ValueError("`scatter_with_bounds` requires `col` argument, not provided.")
            try:
                columns, = columns
            except ValueError:
                raise ValueError("`scatter_with_bounds` does not allow for multiple columns.")

        fig = eval(f"create_duration_{kind}(grp, columns, **kwargs)")

        col, row = map(int, next(index_grid))  # col-first plotting
        for trace in fig.data:
            sub_plots.append_trace(trace, row + 1, col + 1)

    layout = sub_plots.layout
    layout.update(
        title=kwargs.get("title", fig.layout.title),
        shapes=grid.layout.shapes,
        annotations=grid.layout.annotations,
        showlegend=False,
    )

    x_dom_vals = [k for k in layout.to_plotly_json().keys() if "xaxis" in k]
    y_dom_vals = [k for k in layout.to_plotly_json().keys() if "yaxis" in k]

    layout_shapes = pd.DataFrame(layout.to_plotly_json()["shapes"]).sort_values(["x0", "y0"])

    h_shapes = layout_shapes[~layout_shapes.x0.duplicated(keep=False)]
    v_shapes = layout_shapes[~layout_shapes.y0.duplicated(keep=False)]

    # handle single-columns
    h_shapes = h_shapes.query("y1 - y0 != 1")
    v_shapes = v_shapes.query("x1 - x0 != 1")

    # update axis domains and layout
    for idx, x_axis in enumerate(x_dom_vals):
        x0, x1 = h_shapes.iloc[idx % shape[1]][["x0", "x1"]]

        layout[x_axis].domain = (x0 + 0.03, x1 - 0.03)
        layout[x_axis].update(showticklabels=False, zeroline=False)

    for idx, y_axis in enumerate(y_dom_vals):
        y0, y1 = v_shapes.iloc[idx % shape[0]][["y0", "y1"]]

        layout[y_axis].domain = (y0 + 0.03, y1 - 0.03)
        layout[y_axis].update(zeroline=False)

    # correct annotation to match the relevant group and width
    annot_df = pd.DataFrame(layout.to_plotly_json()["annotations"]).sort_values(["x", "y"])
    annot_df = annot_df[annot_df.text.str.len() > 0]

    aw = min(  # annotation width magic
        int(max(60 / shape[1] - (2 * shape[1]), 6)), int(max(30 / shape[0] - (2 * shape[0]), 6))
    )

    for i, annot_idx in enumerate(annot_df.index):
        annot = layout.annotations[annot_idx]

        index_label: Union[str, Any] = annot["text"]
        if isinstance(index, pd.MultiIndex):
            index_axis = i >= shape[1]
            if shape[0] == 1:
                pass  # no worries, the order and label are aight
            elif shape[1] == 1:
                index_label = index.levels[index_axis][max(0, i - 1)]
            else:
                index_label = index.levels[index_axis][i % shape[1]]

        text: str = str(index_label)

        annot["text"] = re.sub(r"^(.{%d}).*(.{%d})$" % (aw, aw), "\g<1>...\g<2>", text)  # Ignore PycodestyleBear (W605)
        annot["hovertext"] = "<br>".join(pformat(index_label).split("\n"))

    # add axis titles as plot annotations
    layout.annotations = (
        *layout.annotations,
        {
            "x": 0.5,
            "y": -0.05,
            "xref": "paper",
            "yref": "paper",
            "text": fig.layout.xaxis["title"]["text"],
            "showarrow": False,
        },
        {
            "x": -0.05,
            "y": 0.5,
            "xref": "paper",
            "yref": "paper",
            "text": fig.layout.yaxis["title"]["text"],
            "textangle": -90,
            "showarrow": False,
        },
    )

    # custom user layout updates
    user_layout = kwargs.pop("layout", None)
    if user_layout:
        layout.update(user_layout)

    return sub_plots


def show_categories(inspection_df: pd.DataFrame):
    """List categories in the given inspection pd.DataFrame."""
    index = inspection_df.index.droplevel(-1).unique()

    results_categories = {}
    for n, idx in enumerate(index.values):
        logger.info(f"\nClass {n + 1}/{len(index)}")

        class_results = {}
        if len(index.names) > 1:
            for name, ind in zip(index.names, idx):
                logger.info(f"{name} : {ind}")
                class_results[name] = ind
        else:
            logger.info(f"{index.names[0]} : {idx}")
            class_results[index.names[0]] = idx
        results_categories[n + 1] = class_results

        frame = inspection_df.loc[idx]
        logger.info(f"Number of rows (jobs) is: {frame.shape[0]}")

    return results_categories


def create_inspection_dataframes(inspection_results_dict: dict) -> dict:
    """Create dictionary with data frame as returned by `process_inspection_results' for each inspection identifier.

    :param inspection_results_dict: dictionary containing inspection results per inspection identifier.
    """
    inspection_df_dict = {}

    for identifier, inspection_results_list in inspection_results_dict.items():
        logger.info(f"Analyzing inspection batch: {identifier}")

        df = process_inspection_results(
            inspection_results_list,
            exclude=["build_log", "created", "inspection_id"],
            apply=[("created|started_at|finished_at", pd.to_datetime)],
            drop=False,
        )

        inspection_df_dict[identifier] = df

        df_duration = create_duration_dataframe(df)
        inspection_df_dict[identifier]["job_duration"] = df_duration["job_duration"]
        inspection_df_dict[identifier]["build_duration"] = df_duration["build_duration"]

    return inspection_df_dict


def create_inspection_analysis_plots(inspection_df: pd.DataFrame):
    """Create inspection analysis plots for the inspection pd.Dataframe.

    :param inspection_df: data frame as returned by `process_inspection_results' for a specific inspection identifier
    """
    # Box plots job duration and build duration
    fig = create_duration_box(inspection_df, ["build_duration", "job_duration"])

    py.iplot(fig)
    # Scatter job duration
    fig = create_duration_scatter(inspection_df, "job_duration", title="InspectionRun job duration")

    py.iplot(fig)
    # Scatter build duration
    fig = create_duration_scatter(inspection_df, "build_duration", title="InspectionRun build duration")

    py.iplot(fig)
    # Histogram
    fig = create_duration_histogram(inspection_df, ["job_duration"])

    py.iplot(fig)


def create_inspection_parameters_dataframes(parameters: List[str], inspection_df_dict: dict) -> Dict[str, pd.DataFrame]:
    """Create pd.DataFrame of selected parameters from inspections results to be used for statistics and error analysis.

    It also outputs batches and parameters map that is necessary for plots.

    :param parameters: inspection parameters used in the analysis
    :param inspection_df_dict: dictionary with data frame as returned by `process_inspection_results' per identifier.
    """
    inspection_parameters_df_dict = {}

    for parameter in parameters:
        parameter_df = pd.DataFrame()

        for identifier in list(inspection_df_dict.keys()):
            additional = pd.DataFrame()
            additional[identifier] = inspection_df_dict[identifier][_INSPECTION_MAPPING_PARAMETERS[parameter]].values
            parameter_df = pd.concat([parameter_df, additional], axis=1)

        inspection_parameters_df_dict[parameter] = parameter_df

    return inspection_parameters_df_dict


def evaluate_statistics(inspection_df: pd.DataFrame, inspection_parameter: str) -> Dict:
    """Evaluate statistical quantities of a specific parameter of inspection results."""
    std_error = inspection_df[inspection_parameter].std() / np.sqrt(inspection_df[inspection_parameter].shape[0])
    std = inspection_df[inspection_parameter].std()
    median = inspection_df[inspection_parameter].median()
    q = inspection_df[inspection_parameter].quantile([0.25, 0.75])
    q1 = q[0.25]
    q3 = q[0.75]
    iqr = q3 - q1
    cv_mean = inspection_df[inspection_parameter].std() / inspection_df[inspection_parameter].mean() * 100
    cv_median = inspection_df[inspection_parameter].std() / inspection_df[inspection_parameter].median() * 100
    cv_q1 = inspection_df[inspection_parameter].std() / q1 * 100
    cv_q3 = inspection_df[inspection_parameter].std() / q3 * 100
    maxr = inspection_df[inspection_parameter].max()
    minr = inspection_df[inspection_parameter].min()

    return {
        "cv_mean": cv_mean,
        "cv_median": cv_median,
        "cv_q1": cv_q1,
        "cv_q3": cv_q3,
        "std_error": std_error,
        "std": std,
        "median": median,
        "q1": q1,
        "q3": q3,
        "iqr": iqr,
        "max": maxr,
        "min": minr,
    }


def evaluate_inspection_statistics(parameters: list, inspection_df_dict: dict) -> dict:
    """Aggregate statistical quantities per inspection parameter for inspection batches.

    :param parameters: inspection parameters used in the analysis
    :param inspection_df_dict: dictionary with data frame as returned by `process_inspection_results' per identifier
    """
    inspection_statistics_dict = {}

    for parameter in parameters:

        evaluated_statistics = {}

        for identifier in list(inspection_df_dict.keys()):
            evaluated_statistics[identifier] = evaluate_statistics(
                inspection_df=inspection_df_dict[identifier],
                inspection_parameter=_INSPECTION_MAPPING_PARAMETERS[parameter],
            )

        aggregated_statistics = {}

        for statistical_quantity in evaluated_statistics[identifier].keys():
            aggregated_statistics[statistical_quantity] = [
                values[statistical_quantity] for values in evaluated_statistics.values()
            ]

        inspection_statistics_dict[parameter] = aggregated_statistics

    return inspection_statistics_dict


def plot_interpolated_statistics_of_inspection_parameters(
    statistical_results_dict: dict,
    identifier_inspection_list: dict,
    inspection_parameters: List[str],
    colour_list: List[str],
    statistical_quantities: List[str],
    title_plot: str = " ",
    title_xlabel: str = " ",
    title_ylabel: str = " ",
    save_result: bool = False,
    project_folder: str = "",
    folder_name: str = "",
):
    """Plot interpolated statistical quantity/ies of inspection parameter/s from different inspection batches."""
    if len(inspection_parameters) == 1 and len(statistical_quantities) > 1:
        if len(colour_list) != len(statistical_quantities):
            logger.warning(f"List of statistical quantities and List of colours shall have the same length!")

        parameter_results = statistical_results_dict[inspection_parameters[0]]

        for i, quantity in enumerate(statistical_quantities):
            plt.plot(identifier_inspection_list, parameter_results[quantity], f"{colour_list[i]}o-", label=quantity)
            i += 1

        plt.title(title_plot)

    elif len(inspection_parameters) > 1 and len(statistical_quantities) == 1:
        if len(inspection_parameters) != len(colour_list):
            logger.warning(f"List of inspection parameters and List of colours shall have the same length!")

        for i, parameter in enumerate(inspection_parameters):
            parameter_results = statistical_results_dict[parameter]
            plt.plot(
                identifier_inspection_list,
                parameter_results[statistical_quantities[0]],
                f"{colour_list[i]}o-",
                label=parameter,
            )
            i += 1

        plt.title(title_plot)

    elif len(inspection_parameters) == 1 and len(statistical_quantities) == 1:
        if len(colour_list) != len(statistical_quantities):
            logger.warning(f"List of statistical quantities and List of colours shall have the same length!")

        parameter_results = statistical_results_dict[inspection_parameters[0]]

        for i, quantity in enumerate(statistical_quantities):
            plt.plot(identifier_inspection_list, parameter_results[quantity], f"{colour_list[i]}o-", label=quantity)
            i += 1

        plt.title(title_plot)

    else:
        logger.warning(
            """Combinations allowed:
                - single inspection parameter | single or multiple statistical quantity/ies
                - single or multiple inspection parameter/s | single statistical quantity
            """
        )

    plt.xlabel(title_xlabel)
    plt.ylabel(title_ylabel)
    plt.tick_params(axis="x", rotation=45)
    plt.legend()

    if save_result:

        if project_folder != "":
            current_path = Path.cwd()
            project_dir_path = current_path.joinpath(project_folder)

            logger.info("Creating Project folder (if not already created!!)")
            os.makedirs(project_dir_path, exist_ok=True)

            if folder_name != "":
                new_dir_path = project_dir_path.joinpath(folder_name)
                logger.info("Creating sub-folder (if not already created!!)")
                os.makedirs(new_dir_path, exist_ok=True)
                plt.savefig(f'{new_dir_path}/{title_plot}_static.png', bbox_inches='tight')

            else:
                plt.savefig(f'{project_dir_path}/{title_plot}_static.png', bbox_inches='tight')
        else:
            logger.warning("No project folder name provided!!")

    plt.show()


def create_inspection_time_dataframe(df_inspection_batches_dict: dict, n_parallel: int = 6) -> pd.DataFrame():
    """Create pd.Dataframe of time of inspections for build and job."""
    tot_time_builds = []
    tot_time_jobs = []
    tot_time_sum_builds_and_jobs = []

    for identifier, dataframe in df_inspection_batches_dict.items():
        tot_time_builds.append(sum(dataframe["build_duration"]) / 3600 / n_parallel)
        tot_time_jobs.append(sum(dataframe["job_duration"]) / 3600 / n_parallel)
        tot_time_sum_builds_and_jobs.append(
            (sum(dataframe["build_duration"]) / 3600 / n_parallel)
            + (sum(dataframe["job_duration"]) / 3600 / n_parallel)
        )

    df_time = pd.DataFrame()
    df_time["batches"] = list(df_inspection_batches_dict.keys())
    df_time["builds_time"] = tot_time_builds
    df_time["jobs_time"] = tot_time_jobs
    df_time["tot_time"] = tot_time_sum_builds_and_jobs

    return df_time


def create_scatter_plots_for_multiple_batches(
    inspection_df_dict: Dict[str, pd.DataFrame],
    list_batches: List[str],
    columns: Union[str, List[str]] = None,
    title_scatter: str = " ",
    x_label: str = " ",
    y_label: str = " ",
):
    """Create Scatter plots for multiple batches.

    :param inspection_df_dict: dictionary with data frame as returned by `process_inspection_results' per identifier
    :param list_batches: list of batches to be used for correlation analysis
    :param columns: parameters to be considered, taken from data frame as returned by `process_inspection_results'
    :param title_scatter: scatter plot name
    :param x_label: x label name
    :param y_label: y label name
    """
    columns = columns if columns is not None else inspection_df_dict[list_batches[0]][columns].columns

    figure = {
        "data": [
            {
                "x": inspection_df_dict[batch][columns[0]],
                "y": inspection_df_dict[batch][columns[1]],
                "name": batch,
                "mode": "markers",
            }
            for batch in list_batches
        ],
        "layout": {"title": title_scatter, "xaxis": {"title": x_label}, "yaxis": {"title": y_label}},
    }

    return figure


# General functions


def create_scatter_and_correlation(
    data: pd.DataFrame, columns: Union[str, List[str]] = None, title_scatter: str = "Scatter plot"
):
    """Create Scatter plot and evaluate correlation coefficients."""
    columns = columns if columns is not None else data[columns].columns

    figure = data[columns].iplot(
        kind="scatter",
        x=columns[0],
        y=columns[1],
        title=title_scatter,
        xTitle=columns[0],
        yTitle=columns[1],
        mode="markers",
        asFigure=True,
    )

    for correlation_type in ["pearson", "spearman", "kendall"]:
        correlation_matrix = data[columns].corr(correlation_type)
        logger.debug(f"\n{correlation_type} correlation results:\n{correlation_matrix}")

    return figure


def create_plot_multiple_batches(
    data: pd.DataFrame,
    plot_type: str = "box" or "hist",
    plot_title: str = " ",
    x_label: str = "",
    y_label: str = "",
    static: str = True,
    save_result: bool = False,
    project_folder: str = "",
    folder_name: str = ""
):
    """Create (Histogram or Box) plot using several columns of the dataframe(static as default)."""
    if not static:

        if plot_type == "box":
            fig = data.iplot(kind="box", theme="white",
                             title=plot_title,
                             xTitle=x_label,
                             yTitle=y_label)

        if plot_type == "hist":
            fig = data.iplot(kind="histogram", theme="white",
                             title=plot_title,
                             xTitle=x_label,
                             yTitle=y_label)

        if save_result:
            logger.warning("Save figure: Not provided for interactive plot yet!!")
        return fig

    if plot_type == "box":
        px = data.plot(kind="box", title=plot_title)
        px.set_xlabel(x_label)
        px.set_ylabel(y_label)
        px.tick_params(axis="x", rotation=45)

    if plot_type == "hist":
        px = data.plot(kind="hist", title=plot_title)
        px.set_xlabel(x_label)
        px.set_ylabel(y_label)
        px.tick_params(axis="x", rotation=45)

    if save_result:

        if project_folder != "":
            current_path = Path.cwd()
            project_dir_path = current_path.joinpath(project_folder)

            logger.info("Creating Project folder (if not already created!!)")
            os.makedirs(project_dir_path, exist_ok=True)

            if folder_name != "":
                new_dir_path = project_dir_path.joinpath(folder_name)
                logger.info("Creating sub-folder (if not already created!!)")
                os.makedirs(new_dir_path, exist_ok=True)
                fig = px.get_figure()
                fig.savefig(f'{new_dir_path}/{plot_title}_static.png', bbox_inches='tight')

            else:
                fig = px.get_figure()
                fig.savefig(f'{project_dir_path}/{plot_title}_static.png', bbox_inches='tight')
        else:
            logger.warning("No project folder name provided!!")

    return px


def create_plot_from_df(
    data: pd.DataFrame,
    columns: Union[str, List[str]] = None,
    title_plot: str = " ",
    x_label: str = " ",
    y_label: str = " ",
    static: str = True,
    save_result: bool = False,
    project_folder: str = "",
    folder_name: str = ""
):
    """Create plot using two columns of the DataFrame."""
    columns = columns if columns is not None else data[columns].columns
    if len(columns) > 2:
        logger.exception("Only two columns can be used!!")

    if not static:

        fig = py.iplot(
            {
                "data": [{"x": data[columns[0]], "y": data[columns[1]], "mode": "lines+markers"}],
                "layout": {"title": title_plot, "xaxis": {"title": x_label}, "yaxis": {"title": y_label}},
            }
        )

        if save_result:
            logger.warning("Save figure: Not provided for interactive plot yet!!")
        return fig

<<<<<<< HEAD
    px = data[columns].plot(title=title_plot)
    x_label = px.set_xlabel(x_label)
    y_label = px.set_ylabel(y_label)


def columns_to_analyze(df: pd.DataFrame, low=0, high=len(df_original),
                       display_clusters=False, cluster_by_hue=False) -> pd.DataFrame:
    """Print all columns within dataframe and count of unique column values within limit.

    :param df: data frame to analyze as returned by `process_inspection_results'
    :param low: the lower limit (0 if not specified) of distinct value counts
    :param high: the upper limit (size of data set if not specified) of distinct value counts
    :param display_clusters: if true, displays grouped counts of parameter and parameter sort_values
    :param cluster_by_hue: if true, displays distribution of parameters to analyze sorted by hues
    """
    lst_columns_to_analyze = []

    # Groups every column by unique values
    printmd("#### Columns to analyze, Unique Value Count")
    for i in df:
        try:
            value_count = len(df.groupby(i).count())
            if ((value_count >= low) and (value_count <= high)):
                print(i, value_count)
                lst_columns_to_analyze.append(i)
        except TypeError:
            # Groups every column by unique values if values are in list or dict formats
            try:
                value_count = len(pd.Series(df[i].values).apply(tuple).unique())
                if ((value_count >= low) and (value_count <= high)):
                    print(i, value_count)
                    lst_columns_to_analyze.append(i)
            except TypeError:
                lst_new = (list(df[i].values))
                value_count = len([i for n, i in enumerate(lst_new) if i not in lst_new[n + 1:]])
                if ((value_count >= low) and (value_count <= high)):
                    print(i, value_count)
                    lst_columns_to_analyze.append(i)
                pass

    # Filters data frame to columns with distinct value counts within the limit
    df_analyze = df[lst_columns_to_analyze]
    if display_clusters is True:
        printmd("#### Inspection result count organized by parameter + parameter values")
        try:
            for i in display_jobs_by_subcategories(df_analyze):
                display(i)
        except TypeError:
            pass
    if cluster_by_hue is True:
        if ((low > 0) and (high < 100)):
            printmd("#### Distribution of parameters to analyze organized by hues")
            plot_subcategories_by_hues(df_analyze, df, "status__job__duration")
        else:
            printmd("##### Parameter variance too large to plot by hue/color")

    # In addition to printing, function returns dataframe with results that fall within the limits

    return df_analyze


def display_jobs_by_subcategories(df: pd.DataFrame):
    """Create dataframe with job counts for each subcategory for every column in the data frame.

    :param df: dataframe with columns of unique value counts as returned by columns_to_analyze
    """
    try:
        lst = []
        # Introduce index column for job counts
        df = df.reset_index()
        for i in df.columns:
            created_values = inspection.query_inspection_dataframe(df, groupby=i)
            if not i == 'index':
                df_inspection_id = created_values.groupby([i]).count()
                df_inspection_id = df_inspection_id.filter(['index', i])
                lst.append(df_inspection_id)
        return lst
    except ValueError:
        # Error given if column values in dataframe are constant
        print("Some or all columns passed in are not distinct in values")


def duration_plots(df: pd.DataFrame):
    """Create plots for job and build duration, elapsed time, and lead time.

    :param df: data frame with duration information as returned by process_inspection_results
    """
    fig = plt.figure(figsize=(10, 20))
    ax1 = fig.add_subplot(321)
    ax2 = fig.add_subplot(322)
    ax3 = fig.add_subplot(323)
    ax4 = fig.add_subplot(324)
    ax5 = fig.add_subplot(325)
    ax6 = fig.add_subplot(326)

    df = df.reset_index()

    # Create value lead_time as: created to status__job__started_at
    df["lead_time"] = df["status__job__started_at"].subtract(df["created"]).dt.total_seconds()
    df = df.sort_values(by=["created"])

    # Plot job__duration from inspection results
    s_plot = df.plot.scatter(x='status__job__duration', y='index', c='DarkBlue',
                             title='Job Duration', ax=ax1)
    s_plot.set_xlabel("status__job__duration [ms]")

    # Plot build__duration from inspection results
    s_plot = df.plot.scatter(x='status__build__duration', y='index', c='DarkBlue',
                             title='Build Duration', ax=ax2)
    s_plot.set_xlabel("status__job__duration [ms]")

    # Plot elapsed time from inspection results
    df["job_log__stdout__@result__elapsed"] = df["job_log__stdout__@result__elapsed"]/1000
    s_plot = df.plot.scatter(x='job_log__stdout__@result__elapsed', y='index', c='DarkBlue',
                             title='Elapsed Duration', ax=ax3)
    s_plot.set_xlabel("elapsed [ms]")

    # Plot lag plot of job duration sorted by the start of job
    df = df.sort_values(by=["status__job__started_at"])
    lag_plot(df["status__job__duration"], ax=ax4)
    ax4.set_title("Job Duration Autocorrelation (Sort by job_started)")

    # Plot lag plot of lead time sorted by job created
    df = df.sort_values(by=["created"])
    lag_plot(df["lead_time"], ax=ax5)
    ax5.set_title("lead_duration Autocorrelation (Sort by created)")

    # Plot lag plot of lead time sorted by job started
    df = df.sort_values(by=["status__job__started_at"])
    lag_plot(df["lead_time"], ax=ax6)
    ax6.set_title("lead_duration Autocorrelation (Sort by job_started)")


def plot_subcategories_by_hues(df_cat: pd.DataFrame, df: pd.DataFrame, column):
    """Create scatter plots with parameter categories separated by hues.

    :param df_cat: filtered dataframe with columns to analyze as returned by columns_to_analyze
    :param df: data frame with duration information as returned by process_inspection_results
    :param colum: job duration/build duration columns from 'df'
    """
    df = df.reset_index()
    for i in df_cat:
        g = sns.FacetGrid(df, hue=i, margin_titles=True, height=5, aspect=1)
        g.map(sns.regplot, column, "index", fit_reg=False, x_jitter=.1,  scatter_kws=dict(alpha=0.5))
        g.add_legend()


def concatenated_df(lst_of_df: list, column: string):
    """Reorganize dataframe to show the distribution of jobs in a category across different subsets of data.

    :param lst_of_df: list of inspection result dataframes which can be different datasets or subset of datasets
    :param column: column name or category for grouping to see the distribution of results
    """
    lst_processed = []
    for i in lst_of_df:
        i = i.reset_index()
        df_grouping_category = i.groupby([column]).count()
        col_one = df_grouping_category["index"]
        df_col_one = pd.DataFrame(col_one)
        df_col_one = df_col_one.rename(index=str, columns={"index": "Total jobs:"+"{}".format(len(i))})
        lst_processed.append(df_col_one)

    df_final = pd.concat([i for i in lst_processed], axis=1)
    return df_final


def summary_trace_plot(df: pd.DataFrame, df_categories: pd.DataFrame, lst=[]):
    """Create trace plot scaled by percentage of compositions of each parameter analyzed with clusters to analyze
    separated by hues.

    :param df: data frame with duration information as returned by process_inspection_results
    :param df_categories: filtered dataframe with columns to analyze as returned by columns_to_analyze
    :param lst: dataframes of clustered data (if any) appended to dataframe of entire dataset (ie: [df_left_cluster, df_right_cluster, df_duration])
    """
    fig = plt.figure(figsize=(15, len(df_categories.columns)*4))
    lst_df = []
    for i in df_categories.columns:
        lst_df.append((concatenated_df(lst, i)))
    lst_to_analyze = df_categories.columns
    count = 0
    for i in range(len(df_categories.columns)):
        ax = fig.add_subplot(len(df_categories.columns), 1, i+1)
        lst_df[count].apply(lambda x: x/x.sum()).transpose().plot(kind='bar', stacked=True, ax=ax, sharex=ax)
        ax.legend(title=lst_to_analyze[count], loc=9, bbox_to_anchor=(1.3, 0.7), fontsize='small', fancybox=True)
        count += 1


def summary_bar_plot(df: pd.DataFrame, df_categories: pd.DataFrame, lst_of_clusters):
    """Create trace stacked plot scaled by total jobs of each parameter within clusters (if any).

    :param df: data frame with duration information as returned by process_inspection_results
    :param df_categories:  filtered dataframe with columns to analyze as returned by columns_to_analyze
    :param lst_of_clusters: list of subset dataframes with the last value in list being the entire data set
    """
    fig = plt.figure(figsize=(15, len(df_categories.columns)*7))
    lst_df = []  # list of dataframes, dataframe for each cluster

    for i in df_categories.columns:
        lst_df.append((concatenated_df(lst_of_clusters, i)))

    lst_to_analyze = df_categories.columns
    count = 0

    for i in (lst_df):
        ax = fig.add_subplot(len(df_categories.columns), 1, count+1)
        ax.set_title(lst_to_analyze[count])
        colors = ["#addd8e", "#fdd0a2", "#a6bddb", "#7fcdbb"]

        if (len(lst_of_clusters) > 1):
            lst_cluster = []
            for j in range(len(lst_of_clusters)-1):
                lst_cluster.append('Total jobs:{}'.format(len(lst_of_clusters[j])))
            g = lst_df[count].loc[:, lst_cluster].plot(align='edge', kind="barh", stacked=True,
                                                       color=colors, width=.6, ax=ax)

        g = lst_df[count].loc[:, ['Total jobs:{}'.format(len(lst_of_clusters[-1]))]].plot(align='edge',
                                                                                          kind="barh",
                                                                                          stacked=False,
                                                                                          color="#7fcdbb",
                                                                                          width=.3, ax=ax)
        g.legend(loc=9, bbox_to_anchor=(1.3, 0.7), fontsize='small', fancybox=True)
        x_offset = 1
        y_offset = -.2
        for p in g.patches:
            b = p.get_bbox()
            val = "{0:g}".format(b.x1 - b.x0)
            if (val != '0'):
                g.annotate(val, ((b.x1) + x_offset, b.y1 + y_offset))
        count += 1


def plot_distribution_of_jobs_combined_categories(df_hardware_category: pd.DataFrame, df_duration: pd.DataFrame,
                                                  df_analyze: pd.DataFrame):
    """
    Plots the job duration distribution for each unique hardware combination/configuration of data.

    :param df_hardware_category: dataframe of of parameters to analyze grouped by distinct rows
    :param df_duration:  dataframe with duration information as returned by process_inspection_results
    :param df_analyze: dataframe of parameters that show variation across the clusters
    """
    list_df_combinations = []
    for i in range(len(df_hardware_category)):
        ll = []
        for j in range(len(df_hardware_category.columns)-1):
            ll.append((df_analyze[df_hardware_category.columns[j]] == df_hardware_category.iloc[i, j]))
        df_new = df_duration[np.logical_and.reduce(ll)]

        list_df_combinations.append(df_new)

    fig = plt.figure(figsize=(5, 4*len(df_hardware_category)))
    fig.subplots_adjust(hspace=0.7, wspace=0.7)
    for i in range(len(df_hardware_category)):
        plt.subplot(len(df_hardware_category), 1, i+1)
        g = sns.distplot(list_df_combinations[i]["status__job__duration"], kde=True)
        g.set_title(str(df_hardware_category.loc[i]), fontsize=6)


# Function takes in a column and prints out the feature class
def map_column_to_feature_class(column_name):
    """Helper function that maps a column in the original dataframe to a feature class.

    :param df: data frame returned by process_inspection_results with no columns dropped (drop=False)
    """
    # The keys are keywords to help associate each column with the corresponding feature class.
    software_keys = ["specification__files", "specification__packages", "specification__python__requirements"]
    script_keys = ["job_log__script", "job_log__stderr", "job_log__stdout", "specification__script"]
    hardware_keys = ["hwinfo__cpu", "platform__architecture", "platform__machine", "platform__platform",
                     "platform__processor", "platform__release", "platform__version"]
    if (any(x in column_name for x in hardware_keys)):
        return ("Hardware (ncpus + Platform + Processor)")
    elif(any(x in column_name for x in software_keys)):
        return ("Software stack (files, python packages, python requirements)")
    elif("specification__base" in column_name):
        return ("Base image")
    elif(any(x in column_name for x in script_keys)):
        return ("Script (script + sha256 + parameters)")
    elif("build__requests" in column_name):
        return ("Build request (hardware + memory)")
    elif("run__requests" in column_name):
        return ("Run request (hardware + memory)")
    elif("build__exit_code" in column_name):
        return ("Failure build (exit_code)")
    elif("job__exit_code" in column_name):
        return ("Failure run/job (exit_code)")
    elif("job_log__exit_code" in column_name):
        return ("Job Log (exit_code)")
    else:
        return ("Inspection Result Info")


def process_empty_or_mutable_parameters(df: pd.DataFrame):
    """Print all columns with values of type dictionary/list.

    These values will not work with further processing using the groupby function. Prints the unique
    value count of all columns that are unhashable (all such columns are constant). Drops these
    columns and returns a new dataframe.


    :param df: data frame as returned by process_inspection_results with no columns dropped (drop=False)
    """
    # This is a list to populate with columns with no data or columns with unhashable data.
    list_of_unhashable_none_values = []
    for i in df:
        try:
            value_count = len(df.groupby(i).count())

            # Columns with no data
            if (value_count == 0):
                print(i, value_count)
                list_of_unhashable_none_values.append(i)
        except TypeError:
            # Groups every column by unique values if values are in list or dict formats
            try:
                # If values are type list checks uniqueness
                value_count = len(pd.Series(df[i].values).apply(tuple).unique())
                list_of_unhashable_none_values.append(i)
                print(i, value_count)
            except TypeError:
                # If values are type dict checks uniqueness
                lst_new = (list(df[i].values))
                value_count = len([i for n, i in enumerate(lst_new) if i not in lst_new[n + 1:]])
                list_of_unhashable_none_values.append(i)
                print(i, value_count)
    return df.drop(list_of_unhashable_none_values, axis=1)


# Function takes in dataframe
def unique_value_count_by_feature_class(df: pd.DataFrame):
    """Print unique count values per feature/class.

    Print results per feature/class that are subdivided in subclasses that map to it.

    :param df: processed dataframe as returned by the process_empty_or_mutable_parameters
    """
    dict_to_feature_class = {}
    list_of_features = []

    # Iterate through dataframe and create a dictionary of dataframe column: feature class key value pairs.
    for i in df:
        dict_to_feature_class[i] = map_column_to_feature_class(i)
        list_of_features.append(map_column_to_feature_class(i))

    # Get list of distinct feature class labels (this is generalized to accomodate changes made to the label)
    list_of_features = set(list_of_features)

    # Iterate through every feature class
    for j in list_of_features:
        # Get a list of parameters that fall within the class
        list_of_parameters_per_feature = []
        for k in dict_to_feature_class:
            if (j == dict_to_feature_class[k]):
                list_of_parameters_per_feature.append(k)

        # Groupby to get unique value count for feature class
        try:
            group = df.groupby(list_of_parameters_per_feature).size()
            printmd("#### {} {}".format(j, len(group)))

            # Groupby to get unique value count for each dataframe column
            for l in list_of_parameters_per_feature:
                print(l, len(df.groupby(l).size()))

        except (TypeError, ValueError) as e:
            print("Parameter does not have any values. Filter these out first")


def dataframe_statistics(df: pd.DataFrame, plot_title):
    """Output a data frame with relevant statistics on job duration, build duration and time elapsed.

    :param df: data frame to analyze as returned by `process_inspection_results' with duration values in ms
    :param plot_title: title of fit plot
    """
    # Measure of skew and kurtosis for job and build duration    printmd("## Duration Statistics")
    printmd("#### Skew and kurtosis statistics")
    print("Job Duration Skew:", df["status__job__duration"].skew(axis=0, skipna=True))
    print("Build Duration Skew:", df["status__build__duration"].skew(axis=0, skipna=True))
    print("Job Duration Kurtosis", (df["status__job__duration"].kurt(axis=0, skipna=True)))
    print("Build Duration Kurtosis", (df["status__build__duration"].kurt(axis=0, skipna=True)))

    # Statistics for job duration, build duration, and elapsed time
    printmd("#### Duration statistics")
    df_stats = pd.DataFrame((df["status__job__duration"].describe()))
    df_stats["status__build__duration"] = df["status__build__duration"].describe()
    df_stats["job_log__stdout__@result__elapsed"] = (df["job_log__stdout__@result__elapsed"]/1000).describe()
    display(df_stats)

    # Plotting of job duration and build duration with fit
    g = sns.distplot(df["status__job__duration"], kde=True)
    g.set_title("Job Duration: {}".format(plot_title))
    printmd("#### Job and build distribution plots, scatter plots, autocorrelation plots")
    plt.figure()
    g2 = sns.distplot(df["status__build__duration"], kde=True)
    g2.set_title("Build Duration: {}".format(plot_title))

    plt.figure()

    duration_plots(df_duration)


def printmd(string):
    """Alternate print function implementing markdown formatting.

    :param string: string to print
    """
    display(Markdown(string))
=======
    px = data[columns].plot(x=columns[0], title=title_plot)
    px.set_xlabel(x_label)
    px.set_ylabel(y_label)
    px.tick_params(axis="x", rotation=45)

    if save_result:

        if project_folder != "":
            current_path = Path.cwd()
            project_dir_path = current_path.joinpath(project_folder)

            logger.info("Creating Project folder (if not already created!!)")
            os.makedirs(project_dir_path, exist_ok=True)

            if folder_name != "":
                new_dir_path = project_dir_path.joinpath(folder_name)
                logger.info("Creating sub-folder (if not already created!!)")
                os.makedirs(new_dir_path, exist_ok=True)
                fig = px.get_figure()
                fig.savefig(f'{new_dir_path}/{title_plot}_static.png', bbox_inches='tight')

            else:
                fig = px.get_figure()
                fig.savefig(f'{project_dir_path}/{title_plot}_static.png', bbox_inches='tight')
        else:
            logger.warning("No project folder name provided!!")


def create_violin_plot(
    data: pd.DataFrame,
    plot_title: str = " ",
    x_label: str = "",
    y_label: str = "",
    save_result: bool = False,
    project_folder: str = "",
    folder_name: str = "",
    linewidth: int = 1
):
    """Create violin plot."""
    ax = sns.violinplot(data=data, linewidth=linewidth)
    ax.tick_params(axis="x", rotation=45)
    ax.set(xlabel=x_label, ylabel=y_label, title=plot_title)

    if save_result:

        if project_folder != "":
            current_path = Path.cwd()
            project_dir_path = current_path.joinpath(project_folder)

            logger.info("Creating Project folder (if not already created!!)")
            os.makedirs(project_dir_path, exist_ok=True)

            if folder_name != "":
                new_dir_path = project_dir_path.joinpath(folder_name)
                logger.info("Creating sub-folder (if not already created!!)")
                os.makedirs(new_dir_path, exist_ok=True)
                fig = ax.get_figure()
                fig.savefig(f'{new_dir_path}/{plot_title}_static.png', bbox_inches='tight')

            else:
                fig = ax.get_figure()
                fig.savefig(f'{project_dir_path}/{plot_title}_static.png', bbox_inches='tight')
        else:
            logger.warning("No project folder name provided!!")
>>>>>>> b48f6b27
<|MERGE_RESOLUTION|>--- conflicted
+++ resolved
@@ -967,12 +967,72 @@
             logger.warning("Save figure: Not provided for interactive plot yet!!")
         return fig
 
-<<<<<<< HEAD
-    px = data[columns].plot(title=title_plot)
-    x_label = px.set_xlabel(x_label)
-    y_label = px.set_ylabel(y_label)
-
-
+    px = data[columns].plot(x=columns[0], title=title_plot)
+    px.set_xlabel(x_label)
+    px.set_ylabel(y_label)
+    px.tick_params(axis="x", rotation=45)
+
+    if save_result:
+
+        if project_folder != "":
+            current_path = Path.cwd()
+            project_dir_path = current_path.joinpath(project_folder)
+
+            logger.info("Creating Project folder (if not already created!!)")
+            os.makedirs(project_dir_path, exist_ok=True)
+
+            if folder_name != "":
+                new_dir_path = project_dir_path.joinpath(folder_name)
+                logger.info("Creating sub-folder (if not already created!!)")
+                os.makedirs(new_dir_path, exist_ok=True)
+                fig = px.get_figure()
+                fig.savefig(f'{new_dir_path}/{title_plot}_static.png', bbox_inches='tight')
+
+            else:
+                fig = px.get_figure()
+                fig.savefig(f'{project_dir_path}/{title_plot}_static.png', bbox_inches='tight')
+        else:
+            logger.warning("No project folder name provided!!")
+
+
+def create_violin_plot(
+    data: pd.DataFrame,
+    plot_title: str = " ",
+    x_label: str = "",
+    y_label: str = "",
+    save_result: bool = False,
+    project_folder: str = "",
+    folder_name: str = "",
+    linewidth: int = 1
+):
+    """Create violin plot."""
+    ax = sns.violinplot(data=data, linewidth=linewidth)
+    ax.tick_params(axis="x", rotation=45)
+    ax.set(xlabel=x_label, ylabel=y_label, title=plot_title)
+
+    if save_result:
+
+        if project_folder != "":
+            current_path = Path.cwd()
+            project_dir_path = current_path.joinpath(project_folder)
+
+            logger.info("Creating Project folder (if not already created!!)")
+            os.makedirs(project_dir_path, exist_ok=True)
+
+            if folder_name != "":
+                new_dir_path = project_dir_path.joinpath(folder_name)
+                logger.info("Creating sub-folder (if not already created!!)")
+                os.makedirs(new_dir_path, exist_ok=True)
+                fig = ax.get_figure()
+                fig.savefig(f'{new_dir_path}/{plot_title}_static.png', bbox_inches='tight')
+
+            else:
+                fig = ax.get_figure()
+                fig.savefig(f'{project_dir_path}/{plot_title}_static.png', bbox_inches='tight')
+        else:
+            logger.warning("No project folder name provided!!")
+
+ 
 def columns_to_analyze(df: pd.DataFrame, low=0, high=len(df_original),
                        display_clusters=False, cluster_by_hue=False) -> pd.DataFrame:
     """Print all columns within dataframe and count of unique column values within limit.
@@ -1372,70 +1432,4 @@
 
     :param string: string to print
     """
-    display(Markdown(string))
-=======
-    px = data[columns].plot(x=columns[0], title=title_plot)
-    px.set_xlabel(x_label)
-    px.set_ylabel(y_label)
-    px.tick_params(axis="x", rotation=45)
-
-    if save_result:
-
-        if project_folder != "":
-            current_path = Path.cwd()
-            project_dir_path = current_path.joinpath(project_folder)
-
-            logger.info("Creating Project folder (if not already created!!)")
-            os.makedirs(project_dir_path, exist_ok=True)
-
-            if folder_name != "":
-                new_dir_path = project_dir_path.joinpath(folder_name)
-                logger.info("Creating sub-folder (if not already created!!)")
-                os.makedirs(new_dir_path, exist_ok=True)
-                fig = px.get_figure()
-                fig.savefig(f'{new_dir_path}/{title_plot}_static.png', bbox_inches='tight')
-
-            else:
-                fig = px.get_figure()
-                fig.savefig(f'{project_dir_path}/{title_plot}_static.png', bbox_inches='tight')
-        else:
-            logger.warning("No project folder name provided!!")
-
-
-def create_violin_plot(
-    data: pd.DataFrame,
-    plot_title: str = " ",
-    x_label: str = "",
-    y_label: str = "",
-    save_result: bool = False,
-    project_folder: str = "",
-    folder_name: str = "",
-    linewidth: int = 1
-):
-    """Create violin plot."""
-    ax = sns.violinplot(data=data, linewidth=linewidth)
-    ax.tick_params(axis="x", rotation=45)
-    ax.set(xlabel=x_label, ylabel=y_label, title=plot_title)
-
-    if save_result:
-
-        if project_folder != "":
-            current_path = Path.cwd()
-            project_dir_path = current_path.joinpath(project_folder)
-
-            logger.info("Creating Project folder (if not already created!!)")
-            os.makedirs(project_dir_path, exist_ok=True)
-
-            if folder_name != "":
-                new_dir_path = project_dir_path.joinpath(folder_name)
-                logger.info("Creating sub-folder (if not already created!!)")
-                os.makedirs(new_dir_path, exist_ok=True)
-                fig = ax.get_figure()
-                fig.savefig(f'{new_dir_path}/{plot_title}_static.png', bbox_inches='tight')
-
-            else:
-                fig = ax.get_figure()
-                fig.savefig(f'{project_dir_path}/{plot_title}_static.png', bbox_inches='tight')
-        else:
-            logger.warning("No project folder name provided!!")
->>>>>>> b48f6b27
+    display(Markdown(string))